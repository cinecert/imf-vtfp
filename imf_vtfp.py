#!/usr/bin/env python3
#
# This file is distributed as part of the IMF Virtual Track Fingerprint proposal
# published at https://github.com/cinecert/imf-vtfp
#
# This program calculates an IMF Virtual Track Fingerprint over the set of
# Resource references defined in the selected virtual track of the given
# IMF composition playlist (CPL.) The resulting identifier is encoded as a URN value.
#
# Copyright 2022 CineCert Inc. See /LICENSE.md for terms.
#

import sys
import hashlib
import re
import struct
import uuid
import argparse
import xml.etree.ElementTree as ElementTree

CT_urn_uuid = "urn:uuid:"
CT_EntryPoint = "EntryPoint"
CT_SourceDuration = "SourceDuration"
CT_RepeatCount = "RepeatCount"
CT_TrackFileId = "TrackFileId"
CT_LeftEye = "LeftEye"
CT_RightEye = "RightEye"
CT_TrackFileResourceType = "TrackFileResourceType"
CT_StereoImageTrackFileResourceType = "StereoImageTrackFileResourceType"

# XML namespace names used in IMF CPL documents
cpl_ns_2013 = "http://www.smpte-ra.org/schemas/2067-3/2013"
cpl_core_ns_2013 = "http://www.smpte-ra.org/schemas/2067-2/2013"
cpl_ns_2016 = "http://www.smpte-ra.org/schemas/2067-3/2016"
cpl_core_ns_2016 = "http://www.smpte-ra.org/schemas/2067-2/2016"
cpl_ns_map = {
    "r0": None,  # to be selected at runtime
    "r1": None,  # to be selected at runtime
    "r2": "http://www.smpte-ra.org/reg/395/2014/13/1/aaf",
    "r3": "http://www.smpte-ra.org/reg/335/2012",
    "r4": "http://www.smpte-ra.org/reg/2003/2012"
    }
core_ns_map = {
    cpl_ns_2013: cpl_core_ns_2013,
    cpl_ns_2016: cpl_core_ns_2016
    }

# convert string UUID (with optional URM prefix) to uuid.UUID object
def parse_uuid(id_value):
    if id_value.find(CT_urn_uuid) == 0:
        id_value = id_value[9:]
    return uuid.UUID(id_value)

#
# XML parsing helper: split ElementTree "{ns}tag" into tuple (ns, tag)
def split_tag(tag):
    m = re.match("^\{([^}]+)}(\w+)$", tag)
    if not m:
        raise ValueError("Unable to extract namespace name from tag value \"{0}\".".format(tag))
    return m.groups()

def tag_basename(tag):
    return split_tag(tag)[1]

def tag_ns(tag):
    return split_tag(tag)[0]

#
class IterableProperties:
    """A base class for interrogable property classes."""
    def __init__(self, properties, root=None):
        self.attr_index = 0
        self.attr_names = []
        self.set_attr("ObjectType", self.__class__.__name__)

        for property_item in properties:
            self.set_attr(property_item[0], property_item[1])

        if root is not None:
            self.set_attr("NamespaceName", tag_ns(root.tag))
            self.set_attr("TagName", tag_basename(root.tag))

            for child in root:
                name = tag_basename(child.tag)
                value = getattr(self, name, None)
                if value is None:
                    self.set_attr(name, child.text)

    #
    def set_attr(self, name, value):
        setattr(self, name, value)
        if name not in self.attr_names:
            self.attr_names.append(name)

    #
    def __iter__(self):
        while True:
            try:
                name = self.attr_names[self.attr_index]
                self.attr_index += 1
                yield name, getattr(self, name)
            except:
                self.attr_index = 0
                raise StopIteration()


#
class Resource(IterableProperties):
    """
    A container for an IMF CPL Resource element, having additional operators
    intended to assist in the calculation of the virtual track fingerprint.
    """
    def __init__(self, root=None):
        IterableProperties.__init__(
            self, (
                (CT_EntryPoint, 0),
                (CT_SourceDuration, 0),
                (CT_RepeatCount, 1)
                ), root)

        self.ResourceType = CT_TrackFileResourceType

        if root is not None:
            if root.attrib:
                self.ResourceType = root.attrib['{http://www.w3.org/2001/XMLSchema-instance}type']
            n = self.ResourceType.find(':')
            if n != -1:
                self.ResourceType = self.ResourceType[n+1:]

            for item in (CT_EntryPoint, CT_SourceDuration, CT_RepeatCount):
                value = root.find(".//r0:"+item, cpl_ns_map)
                if value is not None:
                    setattr(self, item, int(value.text))

            if self.SourceDuration == 0:
                value = root.find(".//r0:IntrinsicDuration", cpl_ns_map).text
                if value is None:
                    raise ValueError("Required property IntrinsicDuration is missing.")

                self.SourceDuration = int(value)

            if self.ResourceType == CT_StereoImageTrackFileResourceType:
                le = root.find(".//r1:"+CT_LeftEye, cpl_ns_map)
                re = root.find(".//r1:"+CT_RightEye, cpl_ns_map)
                if le is None or re is None:
                    raise ValueError("Malformed stereo image resource.")

                self.left_eye = Resource(le)
                self.right_eye = Resource(re)
                self.TrackFileId = None

                if self.left_eye.EditRate != self.right_eye.EditRate:
                    raise ValueError("Left/Right EditRate mismatch.")
<<<<<<< HEAD

                if self.SourceDuration != self.left_eye.SourceDuration:
                    raise ValueError("SourceDuration mismatch.")
=======
>>>>>>> 5916a63f

                if self.left_eye.SourceDuration != self.right_eye.SourceDuration:
                    raise ValueError("Left/Right SourceDuration mismatch.")

                if self.left_eye.RepeatCount != 1 or self.right_eye.RepeatCount != 1:
                    raise ValueError("Left/Right RepeatCount invalid.")
            else:
                self.set_attr(CT_TrackFileId, parse_uuid(root.find(".//r0:"+CT_TrackFileId, cpl_ns_map).text))


    #
    def copy(self):
        copy = Resource()
        copy.ResourceType = self.ResourceType
        for item in (CT_TrackFileId, CT_EntryPoint, CT_SourceDuration, CT_RepeatCount):
            setattr(copy, item, getattr(self, item))

        if self.ResourceType == CT_StereoImageTrackFileResourceType:
            copy.left_eye = self.left_eye
            copy.right_eye = self.right_eye

        return copy

    #
    def extend_repeat(self, rhs):
        if self.ResourceType == CT_StereoImageTrackFileResourceType:
            self.left_eye.extend_repeat(rhs.left_eye)
            self.right_eye.extend_repeat(rhs.right_eye)
        else:
            self.RepeatCount += rhs.RepeatCount

    #
    def extend_source_duration(self, rhs):
        if self.ResourceType == CT_StereoImageTrackFileResourceType:
            self.left_eye.extend_source_duration(rhs.left_eye)
            self.right_eye.extend_source_duration(rhs.right_eye)
        else:
            self.SourceDuration += rhs.SourceDuration

    # Congruency from one Resource to its successor is detected when
    # both items have the same TrackFileId, EntryPoint, and SourceDuration properties.
    # Congruency determination shall not consider the value of RepeatCount.
    def is_congruent_with(lhs, rhs):
        if lhs.ResourceType == CT_StereoImageTrackFileResourceType:
            return lhs.left_eye.is_congruent_with(rhs.left_eye) and \
                lhs.right_eye.is_congruent_with(rhs.right_eye)

        return lhs.TrackFileId == rhs.TrackFileId and \
            lhs.EntryPoint == rhs.EntryPoint and \
            lhs.SourceDuration == rhs.SourceDuration

    # Continuity from one Resource to its successor is detected when:
    # (a) the right-hand Resource and left-hand Resource have equal TrackFileId, and
    # (b) lhs.RepeatCount and rhs.RepeatCount are 1 (one), and
    # (c) The first Edit Unit of the right-hand Resource is exactly one (1) greater
    #     than the last Edit Unit of the left-hand Resource.
    def is_continued_by(lhs, rhs):
        if lhs.ResourceType == CT_StereoImageTrackFileResourceType:
            return lhs.left_eye.is_continued_by(rhs.left_eye) and \
                lhs.right_eye.is_continued_by(rhs.right_eye)

        return lhs.TrackFileId == rhs.TrackFileId and \
            lhs.RepeatCount == 1 and \
            rhs.RepeatCount == 1 and \
            lhs.EntryPoint + lhs.SourceDuration == rhs.EntryPoint

    # Update the digest with the canonical encoding of the node properties
    def update_digest(self, digest):
        if self.ResourceType == CT_StereoImageTrackFileResourceType:
            self.left_eye.update_digest(digest)
            self.right_eye.update_digest(digest)
        else:
            digest.update(self.TrackFileId.bytes)
            digest.update(struct.pack(">Q", self.EntryPoint))
            digest.update(struct.pack(">Q", self.SourceDuration))
            digest.update(struct.pack(">Q", self.RepeatCount))

#
class Sequence(IterableProperties):
    """
    A container for an IMF CPL Sequence element.
    """
    def __init__(self, root):
        IterableProperties.__init__(
            self, (
                ("TrackId", None),
                ("ResourceList", [])
                ), root)

        # Gather the Resource elements annd create Resource items.
        for item in root.findall(".//r0:Resource", cpl_ns_map):
            self.ResourceList.append(Resource(item))
            self.TrackId = parse_uuid(str(self.TrackId))

#
class CompositionPlaylist(IterableProperties):
    """
    A container for an IMF CPL CompositionPlaylist element.
    """
    def __init__(self, root):
        IterableProperties.__init__(
            self, (
                ("Id", None),
                ("SequenceList", [])
                ), root)

        # Gather the Sequence elements, ignore Segment boundaries.
        # Create Sequence items.
        for item in root.findall(".//r0:SequenceList", cpl_ns_map):
            for seq_item in list(item):
                self.SequenceList.append(Sequence(seq_item))

#
def create_imf_vtfp_for_track(root, track_id):
    """
    Return the sha1 message digest over the set of Resources
    found in virtual track <track_id> in the CPL document.
    """
    cpl = CompositionPlaylist(root)
    md = hashlib.sha1()
    previous = None

    for sequence in cpl.SequenceList:
        if track_id == sequence.TrackId:
            for resource in sequence.ResourceList:
                if previous is None:
                    # must be a separate instance so that SourceDuration
                    # can be altered without side-effect
                    previous = resource.copy()
                else:
                    if previous.is_congruent_with(resource):
                        previous.extend_repeat(resource)

                    elif previous.is_continued_by(resource):
                        previous.extend_source_duration(resource)

                    else:
                        previous.update_digest(md)
                        previous = resource.copy()

    if previous is None:
        raise RuntimeError("No such virtual track: \"{0}\".".format(track_id))

    previous.update_digest(md)
    return md.digest()

#
def list_imf_cpl_tracks(root):
    """
    Return the set of TrackId values found in CPL document.
    """
    cpl = CompositionPlaylist(root)
    track_ids = set()

    for sequence in cpl.SequenceList:
        track_ids.add(" ".join((str(sequence.TrackId), sequence.TagName)))

    return track_ids

#
def format_imf_vtfp_urn(raw_digest, n=10):
    """
    Format a digest value as an IMF-VTFP URN.
    """
    return "urn:smpte:imf-vtfp:" + raw_digest.hex()[:n]
<<<<<<< HEAD

=======
>>>>>>> 5916a63f

#
def setup_cpl_document(filename):
    tree = ElementTree.parse(filename)
    assert(tree is not None)
    root = tree.getroot()

    ns = tag_ns(root.tag)
    if ns not in (cpl_ns_2013, cpl_ns_2016):
        raise ValueError("Document root namespace name is not a valid SMPTE IMF CPL namespace.")

    cpl_ns_map["r0"] = ns
    cpl_ns_map["r1"] = core_ns_map[ns]
    return root

#
def main(options):
    if not options.track_id:
        # List the virtual tracks in the CPL
        root = setup_cpl_document(options.cpl_filename)
        assert("r0" in cpl_ns_map)
        for item in list_imf_cpl_tracks(root):
            print(CT_urn_uuid+item)

    else:
        # Print the fingerprint value of the given virtual track
        root = setup_cpl_document(options.cpl_filename)
        track_id = parse_uuid(options.track_id)
        assert("r0" in cpl_ns_map)
        vtfp = create_imf_vtfp_for_track(root, track_id)
        # print(vtfp)
        print(format_imf_vtfp_urn(vtfp, options.width))

#
def setup_parser(parser):
    parser.add_argument(
        "cpl_filename", metavar="cpl-filename")

    parser.add_argument(
        "track_id", metavar="track-id", nargs="?")

    parser.add_argument(
        "-w", "--width", dest="width", action="store", metavar="n", type=int, default=8,
        help="Number of hex digits in the identifier.")

    parser.add_argument(
        "--with-stack-trace", action="store_true", dest="with_stack_trace", default=False,
        help="Display a Python stack trace when an error occurs")

#
#
if __name__ == "__main__":
    parser = argparse.ArgumentParser(
        usage = "imf_vtfp.py <cpl-filename> [-n <n>] [<track-id>]",
        description = "Calculate IMF Virtual Track Fingerprint"
    )

    setup_parser(parser)
    options = parser.parse_args()

    if options.with_stack_trace:
        main(options)
    else:
        try:
            main(options)

        except KeyboardInterrupt:
            sys.stderr.write('\nProgram interrupted.\n')
            sys.exit(2)

        except Exception as e:
            sys.stderr.write(str(e) + '\n')
            sys.stderr.write('Program stopped on error.\n')
            sys.exit(1)


#
# end imf_vtfp.py
#<|MERGE_RESOLUTION|>--- conflicted
+++ resolved
@@ -151,12 +151,9 @@
 
                 if self.left_eye.EditRate != self.right_eye.EditRate:
                     raise ValueError("Left/Right EditRate mismatch.")
-<<<<<<< HEAD
 
                 if self.SourceDuration != self.left_eye.SourceDuration:
                     raise ValueError("SourceDuration mismatch.")
-=======
->>>>>>> 5916a63f
 
                 if self.left_eye.SourceDuration != self.right_eye.SourceDuration:
                     raise ValueError("Left/Right SourceDuration mismatch.")
@@ -322,10 +319,6 @@
     Format a digest value as an IMF-VTFP URN.
     """
     return "urn:smpte:imf-vtfp:" + raw_digest.hex()[:n]
-<<<<<<< HEAD
-
-=======
->>>>>>> 5916a63f
 
 #
 def setup_cpl_document(filename):
